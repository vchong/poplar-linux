--- conflicted
+++ resolved
@@ -122,10 +122,6 @@
 								\
 	lockdep_init_map(&sd->dep_map, "s_active", key, 0);	\
 } while (0)
-<<<<<<< HEAD
-#else
-#define sysfs_dirent_init_lockdep(sd) do {} while (0)
-=======
 
 /* Test for attributes that want to ignore lockdep for read-locking */
 static inline bool sysfs_ignore_lockdep(struct sysfs_dirent *sd)
@@ -145,7 +141,6 @@
 	return true;
 }
 
->>>>>>> d8ec26d7
 #endif
 
 /*
@@ -205,11 +200,7 @@
 			struct sysfs_dirent **p_sd);
 
 int sysfs_rename(struct sysfs_dirent *sd, struct sysfs_dirent *new_parent_sd,
-<<<<<<< HEAD
-		 const void *ns, const char *new_name);
-=======
 		 const char *new_name, const void *new_ns);
->>>>>>> d8ec26d7
 
 static inline struct sysfs_dirent *__sysfs_get(struct sysfs_dirent *sd)
 {
@@ -240,11 +231,6 @@
 		  struct kstat *stat);
 int sysfs_setxattr(struct dentry *dentry, const char *name, const void *value,
 		   size_t size, int flags);
-<<<<<<< HEAD
-int sysfs_hash_and_remove(struct sysfs_dirent *dir_sd, const void *ns,
-			  const char *name);
-=======
->>>>>>> d8ec26d7
 int sysfs_inode_init(void);
 
 /*
