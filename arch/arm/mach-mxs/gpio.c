--- conflicted
+++ resolved
@@ -182,20 +182,12 @@
 }
 
 static struct irq_chip gpio_irq_chip = {
-<<<<<<< HEAD
+	.name = "mxs gpio",
 	.irq_ack = mxs_gpio_ack_irq,
 	.irq_mask = mxs_gpio_mask_irq,
 	.irq_unmask = mxs_gpio_unmask_irq,
 	.irq_set_type = mxs_gpio_set_irq_type,
 	.irq_set_wake = mxs_gpio_set_wake_irq,
-=======
-	.name = "mxs gpio",
-	.ack = mxs_gpio_ack_irq,
-	.mask = mxs_gpio_mask_irq,
-	.unmask = mxs_gpio_unmask_irq,
-	.set_type = mxs_gpio_set_irq_type,
-	.set_wake = mxs_gpio_set_wake_irq,
->>>>>>> 9ced9f03
 };
 
 static void mxs_set_gpio_direction(struct gpio_chip *chip, unsigned offset,
